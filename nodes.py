--- conflicted
+++ resolved
@@ -162,9 +162,6 @@
                 n = [t[0], d]
                 c.append(n)
             out.append(c)
-<<<<<<< HEAD
-        return (out[0], out[1], {"samples": out_latent})
-=======
         return (out[0], out[1], negative, out_latent)
     
 ### Light Source
@@ -238,7 +235,7 @@
 
     return gradient
 
->>>>>>> 52fab243
+        return (out[0], out[1], {"samples": out_latent})
 
 class LightSource:
     @classmethod
@@ -273,13 +270,8 @@
             color_rgb = tuple(int(i) for i in color.split(','))
         
         lightPosition = LightPosition(light_position)
-<<<<<<< HEAD
-        image = generate_gradient_image(width, height, lightPosition)
-        image = image * [r / 255.0, g / 255.0, b / 255.0]
-=======
         image = generate_gradient_image(width, height, color_rgb, multiplier, lightPosition)
         
->>>>>>> 52fab243
         # Convert a numpy array to a tensor and scale its values from 0-255 to 0-1
         image = image.astype(np.float32) / 255.0
         image = image * multiplier
